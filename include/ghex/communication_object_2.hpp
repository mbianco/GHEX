/* 
 * GridTools
 * 
 * Copyright (c) 2014-2020, ETH Zurich
 * All rights reserved.
 * 
 * Please, refer to the LICENSE file in the root directory.
 * SPDX-License-Identifier: BSD-3-Clause
 * 
 */
#ifndef INCLUDED_GHEX_COMMUNICATION_OBJECT_2_HPP
#define INCLUDED_GHEX_COMMUNICATION_OBJECT_2_HPP

#include "./cuda_utils/stream.hpp"
#include "./packer.hpp"
#include "./common/utils.hpp"
#include "./common/test_eq.hpp"
#include "./buffer_info.hpp"
#include "./transport_layer/tags.hpp"
#include "./arch_traits.hpp"
#include <map>
#include <stdio.h>
#include <functional>

namespace gridtools {

    namespace ghex {

        // forward declaration
        template<typename Communicator, typename GridType, typename DomainIdType>
        class communication_object;

        /** @brief handle type for waiting on asynchronous communication processes.
          * The wait function is stored in a member.
          * @tparam Transport message transport type
          * @tparam GridType grid tag type
          * @tparam DomainIdType domain id type*/
        template<typename Communicator, typename GridType, typename DomainIdType>
        class communication_handle
        {
        private: // friend class

            friend class communication_object<Communicator,GridType,DomainIdType>;

        private: // member types

            using co_t              = communication_object<Communicator,GridType,DomainIdType>;
            using communicator_type = Communicator;

        private: // members

            communicator_type m_comm;
            std::function<void()> m_wait_fct;

        public: // public constructor

            /** @brief construct a ready handle
              * @param comm communicator */
            communication_handle(const communicator_type& comm) 
            : m_comm{comm} {}

        private: // private constructor

            /** @brief construct a handle with a wait function
              * @tparam Func function type with signature void()
              * @param comm communicator
              * @param wait_fct wait function */
            template<typename Func>
            communication_handle(const communicator_type& comm, Func&& wait_fct) 
            : m_comm{comm}, m_wait_fct(std::forward<Func>(wait_fct)) {}

        public: // copy and move ctors

            communication_handle(communication_handle&&) = default;
            communication_handle(const communication_handle&) = delete;
            communication_handle& operator=(communication_handle&&) = default;
            communication_handle& operator=(const communication_handle&) = delete;

        public: // member functions

            /** @brief  wait for communication to be finished*/
            void wait() { if (m_wait_fct) m_wait_fct(); }
        };

     
        /** @brief communication object responsible for exchanging halo data. Allocates storage depending on the 
         * device type and device id of involved fields.
         * @tparam Transport message transport type
         * @tparam GridType grid tag type
         * @tparam DomainIdType domain id type*/
        template<typename Communicator, typename GridType, typename DomainIdType>
        class communication_object
        {
        private: // friend class

            friend class communication_handle<Communicator,GridType,DomainIdType>;

        public: // member types

            /** @brief handle type returned by exhange operation */
            using handle_type             = communication_handle<Communicator,GridType,DomainIdType>;
            //using transport_type          = Transport;
            using grid_type               = GridType;
            using domain_id_type          = DomainIdType;
            using pattern_type            = pattern<Communicator,GridType,DomainIdType>;
            using pattern_container_type  = pattern_container<Communicator,GridType,DomainIdType>;
            using this_type               = communication_object<Communicator,GridType,DomainIdType>;

            template<typename D, typename F>
            using buffer_info_type        = buffer_info<pattern_type,D,F>;

        private: // member types

            using communicator_type       = Communicator; //typename handle_type::communicator_type;
            using address_type            = typename communicator_type::address_type;
            using index_container_type    = typename pattern_type::index_container_type;
            using pack_function_type      = std::function<void(void*,const index_container_type&, void*)>;
            using unpack_function_type    = std::function<void(const void*,const index_container_type&, void*)>;

            /** @brief pair of domain ids with ordering */
            struct domain_id_pair
            {
                domain_id_type first_id;
                domain_id_type second_id;
                bool operator<(const domain_id_pair& other) const noexcept
                {
                    return (first_id < other.first_id ? true : 
                            (first_id > other.first_id ? false : (second_id < other.second_id)));
                }
            };

            /** @brief pair of domain ids + tag id with ordering */
            struct domain_id_pair_and_tag
            {
                domain_id_type first_id;
                domain_id_type second_id;
                int tag;
                bool operator<(const domain_id_pair_and_tag& other) const noexcept
                {
                    return (first_id < other.first_id ? true :
                                (first_id > other.first_id ? false :
                                     (second_id < other.second_id ? true :
                                          (second_id > other.second_id ? false :
                                               (tag < other.tag)))));
                }
            };

            /** @brief Holds a pointer to a set of iteration spaces and a callback function pointer 
              * which is used to store a field's pack or unpack member function. 
              * This class also stores the offset in the serialized buffer in bytes.
              * The type-erased field_ptr member is only used for the gpu-vector-interface.
              * @tparam Function Either pack or unpack function pointer type */
            template<typename Function>
            struct field_info
            {
                using index_container_type = typename pattern_type::map_type::mapped_type;
                Function call_back;
                const index_container_type* index_container;
                std::size_t offset;
                void* field_ptr;
            };

            /** @brief Holds serial buffer memory and meta information associated with it
              * @tparam Vector contiguous buffer memory type
              * @tparam Function Either pack or unpack function pointer type */
            template<class Vector, class Function>
            struct buffer
            {
                using field_info_type = field_info<Function>;
                address_type address;
                int tag;
                Vector buffer;
                std::size_t size;
                std::vector<field_info_type> field_infos;
                cuda::stream m_cuda_stream;
            };

            class ipr_message
            {
            public:
                using byte = unsigned char;
                using value_type = byte;
            private:
                value_type* m_ipr_ptr;
                std::size_t m_size;
            public:
                ipr_message() = default;
                ipr_message(value_type* ipr_ptr) : m_ipr_ptr{ipr_ptr}, m_size{0} {}
                ipr_message(value_type* ipr_ptr, const std::size_t size) : m_ipr_ptr{ipr_ptr}, m_size{size} {}
                const value_type* data() const { return m_ipr_ptr; }
                value_type* data() { return m_ipr_ptr; }
                std::size_t size() const { return m_size; }
                void resize(const std::size_t size) { m_size = size; }
            };

            struct recv_ipr_info
            {
                using field_info_type = field_info<std::function<void()>>;
                address_type address;
                int tag;
                ipr_message message;
                std::size_t size;
                std::vector<field_info_type> field_infos;
                cuda::stream m_cuda_stream;
            };

            /** @brief Holds maps of buffers for send and recieve operations indexed by a domain_id_pair and a device id
              * @tparam Arch the device on which the buffer memory is allocated */
            template<typename Arch>
            struct buffer_memory
            {
                using arch_type        = Arch;
                using device_id_type   = typename arch_traits<Arch>::device_id_type;
                using vector_type      = typename arch_traits<Arch>::message_type;
                
                using send_buffer_type = buffer<vector_type,pack_function_type>; 
                using recv_buffer_type = buffer<vector_type,unpack_function_type>;
                using send_memory_type = std::map<device_id_type, std::map<domain_id_pair,send_buffer_type>>;
                using recv_memory_type = std::map<device_id_type, std::map<domain_id_pair,recv_buffer_type>>;

                using send_memory_type_ipr = std::map<device_id_type, std::map<domain_id_pair_and_tag,send_buffer_type>>;
                using recv_memory_type_ipr = std::map<device_id_type, std::map<domain_id_pair_and_tag,recv_ipr_info>>;

                std::map<device_id_type, std::unique_ptr<typename arch_traits<Arch>::pool_type>> m_pools;
                send_memory_type send_memory;
                recv_memory_type recv_memory;

                send_memory_type_ipr send_memory_ipr;
                recv_memory_type_ipr recv_memory_ipr;

                // additional members needed for receive operations used for scheduling calls to unpack
                using hook_type       = recv_buffer_type*;
                using future_type     = typename communicator_type::template future<hook_type>;

                using future_type_ipr = typename communicator_type::template future<void>;

                std::vector<future_type> m_recv_futures;

                std::vector<future_type_ipr> m_recv_futures_ipr;

            };
            
            /** tuple type of buffer_memory (one element for each device in arch_list) */
            using memory_type = detail::transform<arch_list>::with<buffer_memory>;

        private: // members

            bool m_valid;
            communicator_type m_comm;
            memory_type m_mem;
            std::vector<typename communicator_type::template future<void>> m_send_futures;

        public: // ctors

            communication_object(communicator_type comm)
            : m_valid(false) 
            , m_comm(comm)
            {}
            communication_object(const communication_object&) = delete;
            communication_object(communication_object&&) = default;

        public: // exchange arbitrary field-device-pattern combinations

            /** @brief blocking variant of halo exchange
              * @tparam Archs list of device types
              * @tparam Fields list of field types
              * @param buffer_infos buffer_info objects created by binding a field descriptor to a pattern */
            template<typename... Archs, typename... Fields>
            void bexchange(buffer_info_type<Archs,Fields>... buffer_infos)
            {
                exchange(buffer_infos...).wait();
            }

            /** @brief non-blocking exchange of halo data
              * @tparam Archs list of device types
              * @tparam Fields list of field types
              * @param buffer_infos buffer_info objects created by binding a field descriptor to a pattern
              * @return handle to await communication */
            template<typename... Archs, typename... Fields>
            [[nodiscard]] handle_type exchange(buffer_info_type<Archs,Fields>... buffer_infos)
            {
                // check that arguments are compatible
                using test_t = pattern_container<communicator_type,grid_type,domain_id_type>;
                static_assert(detail::test_eq_t<test_t, typename buffer_info_type<Archs,Fields>::pattern_container_type...>::value,
                        "patterns are not compatible with this communication object");
                if (m_valid) 
                    throw std::runtime_error("earlier exchange operation was not finished");
                m_valid = true;

                // temporarily store address of pattern containers
                const test_t* ptrs[sizeof...(Fields)] = { &(buffer_infos.get_pattern_container())... };
                // build a tag map
                std::map<const test_t*,int> pat_ptr_map;
                int max_tag = 0;
                for (unsigned int k=0; k<sizeof...(Fields); ++k)
                {
                    auto p_it_bool = pat_ptr_map.insert( std::make_pair(ptrs[k], max_tag) );
                    if (p_it_bool.second == true)
                        max_tag += ptrs[k]->max_tag()+1;
                }
                // compute tag offset for each field
                int tag_offsets[sizeof...(Fields)] = { pat_ptr_map[&(buffer_infos.get_pattern_container())]... };
                // store arguments and corresponding memory in tuples
                using buffer_infos_ptr_t     = std::tuple<std::remove_reference_t<decltype(buffer_infos)>*...>;
                using memory_t               = std::tuple<buffer_memory<Archs>*...>;
                buffer_infos_ptr_t buffer_info_tuple{&buffer_infos...};
                memory_t memory_tuple{&(std::get<buffer_memory<Archs>>(m_mem))...};
                // loop over buffer_infos/memory and compute required space
                int i = 0;
                detail::for_each(memory_tuple, buffer_info_tuple, [this,&i,&tag_offsets](auto mem, auto bi) 
                {
                    using arch_type = typename std::remove_reference_t<decltype(*mem)>::arch_type;
                    using value_type  = typename std::remove_reference_t<decltype(*bi)>::value_type;
                    auto field_ptr = &(bi->get_field());
                    const domain_id_type my_dom_id = bi->get_field().domain_id();
                    allocate<arch_type,value_type>(mem, bi->get_pattern(), field_ptr, my_dom_id, bi->device_id(), tag_offsets[i]);
                    ++i;
                });
                handle_type h(m_comm, [this](){this->wait();});
                post_recvs();
                pack();
                return h; 
            }

<<<<<<< HEAD
            /** @brief non-blocking exchange of halo data with in-place recv (no unpacking)
              * @tparam Archs list of device types
              * @tparam Fields list of field types
              * @param buffer_infos buffer_info objects created by binding a field descriptor to a pattern
              * @return handle to await communication */
            template<typename... Archs, typename... Fields>
            [[nodiscard]] handle_type exchange_ipr(buffer_info_type<Archs,Fields>... buffer_infos)
            {
                // check that arguments are compatible
                using test_t = pattern_container<communicator_type,grid_type,domain_id_type>;
                static_assert(detail::test_eq_t<test_t, typename buffer_info_type<Archs,Fields>::pattern_container_type...>::value,
                        "patterns are not compatible with this communication object");
                if (m_valid) 
                    throw std::runtime_error("earlier exchange operation was not finished");
                m_valid = true;

                // temporarily store address of pattern containers
                const test_t* ptrs[sizeof...(Fields)] = { &(buffer_infos.get_pattern_container())... };
                // build a tag map
                std::map<const test_t*,int> pat_ptr_map;
                int max_tag = 0;
                for (unsigned int k=0; k<sizeof...(Fields); ++k)
                {
                    auto p_it_bool = pat_ptr_map.insert( std::make_pair(ptrs[k], max_tag) );
                    if (p_it_bool.second == true)
                        max_tag += ptrs[k]->max_tag()+1;
                }
                // compute tag offset for each field
                int tag_offsets[sizeof...(Fields)] = { pat_ptr_map[&(buffer_infos.get_pattern_container())]... };
                // store arguments and corresponding memory in tuples
                using buffer_infos_ptr_t     = std::tuple<std::remove_reference_t<decltype(buffer_infos)>*...>;
                using memory_t               = std::tuple<buffer_memory<Archs>*...>;
                buffer_infos_ptr_t buffer_info_tuple{&buffer_infos...};
                memory_t memory_tuple{&(std::get<buffer_memory<Archs>>(m_mem))...};
                // loop over buffer_infos/memory and compute required space
                int i = 0;
                detail::for_each(memory_tuple, buffer_info_tuple, [this,&i,&tag_offsets](auto mem, auto bi) 
                {
                    using arch_type = typename std::remove_reference_t<decltype(*mem)>::arch_type;
                    using value_type  = typename std::remove_reference_t<decltype(*bi)>::value_type;
                    auto field_ptr = &(bi->get_field());
                    const domain_id_type my_dom_id = bi->get_field().domain_id();
                    allocate_ipr<arch_type,value_type>(mem, bi->get_pattern(), field_ptr, my_dom_id, bi->device_id(), tag_offsets[i]);
                    ++i;
                });
                handle_type h(m_comm, [this](){this->wait_ipr();});
                post_recvs_ipr();
                pack();
                return h; 
            }

        public: // exchange a number of buffer_infos with identical type (same field, device and pattern type)

            /** @brief non-blocking exchange of data, vector interface
              * @tparam Arch device type
              * @tparam Field field type
              * @param first pointer to first buffer_info object
              * @param length number of buffer_infos
              * @return handle to await exchange */
            template<typename Arch, typename Field>
            [[nodiscard]] handle_type exchange(buffer_info_type<Arch,Field>* first, std::size_t length)
=======
//        public: // exchange a number of buffer_infos with Field = field_descriptor (optimization for gpu below)
//
//#ifdef __CUDACC__
//            template<typename Arch, typename T, int... Order>
//            [[nodiscard]] std::enable_if_t<std::is_same<Arch,gpu>::value, handle_type>
//            exchange_u(
//                buffer_info_type<Arch,structured::regular::field_descriptor<T,Arch,structured::regular::domain_descriptor<domain_id_type,sizeof...(Order)>,Order...>>* first, 
//                std::size_t length)
//            {
//                using memory_t   = buffer_memory<gpu>;
//                using field_type = std::remove_reference_t<decltype(first->get_field())>;
//                using value_type = typename field_type::value_type;
//                auto h = exchange_impl(first, length);
//                post_recvs();
//                h.m_wait_fct = [this](){this->wait_u<value_type,field_type>();};
//                memory_t& mem = std::get<memory_t>(m_mem);
//                packer<gpu>::template pack_u<value_type,field_type>(mem, m_send_futures, m_comm);
//                return h;
//            }
//#endif

            template<typename... Iterators>
            [[nodiscard]]
            handle_type exchange(Iterators... iters)
>>>>>>> 1fe09dee
            {
                static_assert(sizeof...(Iterators) % 2 == 0, "need even number of iteratiors: (begin,end) pairs");
                return exchange(std::make_index_sequence<sizeof...(iters)/2>(), iters...); 
            }

        private: // implementation
            template<typename Tuple, typename... Iterators>
            [[nodiscard]]
            handle_type exchange(std::pair<Iterators,Iterators>... iter_pairs)
            {
                using pattern_container_types =
                    std::tuple<typename std::remove_reference<decltype(*(iter_pairs.first))>::type::
                        pattern_container_type...>;
                static_assert(std::is_same<Tuple,pattern_container_types>::value,
                    "patterns are incompatible with this communication object" );

                const std::tuple<std::pair<Iterators,Iterators>...> iter_pairs_t{iter_pairs...};

                if (m_valid)
                    throw std::runtime_error("earlier exchange operation was not finished");
                m_valid = true;

                // build a tag map
                using test_t = pattern_container<communicator_type,grid_type,domain_id_type>;
                std::map<const test_t*,int> pat_ptr_map;
                int max_tag = 0;
                detail::for_each(iter_pairs_t, [&pat_ptr_map,&max_tag](auto iter_pair) {
                    for (auto it=iter_pair.first; it!=iter_pair.second; ++it) {
                        auto ptr = &(it->get_pattern_container());
                        auto p_it_bool = pat_ptr_map.insert( std::make_pair(ptr, max_tag) );
                        if (p_it_bool.second == true)
                            max_tag += ptr->max_tag()+1;
                    }
                });
                detail::for_each(iter_pairs_t, [this,&pat_ptr_map](auto iter_pair) {
                    using buffer_info_t = typename std::remove_reference<decltype(*iter_pair.first)>::type;
                    using arch_t = typename buffer_info_t::arch_type;
                    using value_t = typename buffer_info_t::value_type;
                    auto mem = &(std::get<buffer_memory<arch_t>>(m_mem));
                    for (auto it=iter_pair.first; it!=iter_pair.second; ++it) {
                        auto field_ptr = &(it->get_field());
                        auto tag_offset = pat_ptr_map[ &(it->get_pattern_container()) ];
                        const auto my_dom_id = it->get_field().domain_id();
                        allocate<arch_t,value_t>(mem, it->get_pattern(), field_ptr, my_dom_id,
                            it->device_id(), tag_offset);
                    }
                });

                post_recvs();
                pack();
                return handle_type(m_comm, [this](){this->wait();});
            }
            
            template<std::size_t... Is, typename... Iterators>
            [[nodiscard]]
            handle_type exchange(std::index_sequence<Is...>, Iterators... iters)
            {
                const std::tuple<Iterators...> iter_t{iters...};
                using test_t = std::tuple<pattern_container<communicator_type,grid_type,domain_id_type>>;
                using test_t_n = std::tuple< typename std::tuple_element<Is*0, test_t>::type... >;
                return exchange<test_t_n>(std::make_pair(std::get<2*Is>(iter_t), std::get<2*Is+1>(iter_t))...);
            }

            void post_recvs()
            {
                detail::for_each(m_mem, [this](auto& m)
                {
                    for (auto& p0 : m.recv_memory)
                    {
                        for (auto& p1: p0.second)
                        {
                            if (p1.second.size > 0u)
                            {
                                p1.second.buffer.resize(p1.second.size);
                                m.m_recv_futures.emplace_back(
                                    typename std::remove_reference_t<decltype(m)>::future_type{
                                        &p1.second,
                                        m_comm.recv(p1.second.buffer, p1.second.address, p1.second.tag).m_handle});
                            }
                        }
                    }
                });
            }

            void post_recvs_ipr()
            {
                detail::for_each(m_mem, [this](auto& m)
                {
                    for (auto& p0 : m.recv_memory_ipr)
                    {
                        for (auto& p1: p0.second)
                        {
                            if (p1.second.size > 0u)
                            {
                                p1.second.message.resize(p1.second.size);
                                m.m_recv_futures_ipr.emplace_back(
                                    typename std::remove_reference_t<decltype(m)>::future_type_ipr{
                                        m_comm.recv(p1.second.message, p1.second.address, p1.second.tag).m_handle});
                            }
                        }
                    }
                });
            }

            void pack()
            {
                detail::for_each(m_mem, [this](auto& m)
                {
                    using arch_type = typename std::remove_reference_t<decltype(m)>::arch_type;
                    packer<arch_type>::pack(m,m_send_futures,m_comm);
                });
            }

        private: // wait functions

            void wait()
            {
                if (!m_valid) return;
                detail::for_each(m_mem, [this](auto& m)
                {
                    using arch_type = typename std::remove_reference_t<decltype(m)>::arch_type;
                    packer<arch_type>::unpack(m);
                });
                for (auto& f : m_send_futures) 
                    f.wait();
                clear();
            }

            void wait_ipr()
            {
                if (!m_valid) return;
                detail::for_each(m_mem, [this](auto& m)
                {
                    for (auto& f : m.m_recv_futures)
                        f.wait(); // no unpacking. TO DO: improve performances
                });
                for (auto& f : m_send_futures) 
                    f.wait();
                clear_ipr();
            }

#ifdef __CUDACC__
            template<typename T, typename Field>
            void wait_u()
            {
                if (!m_valid) return;
                using memory_t   = buffer_memory<gpu>;
                memory_t& mem = std::get<memory_t>(m_mem);
                packer<gpu>::template unpack_u<T,Field>(mem);
                for (auto& f : m_send_futures) 
                    f.wait();
                clear();
            }
#endif
        
        private: // reset

            // clear the internal flags so that a new exchange can be started
            // important: does not deallocate
            void clear()
            {
                m_valid = false;
                m_send_futures.clear();
                detail::for_each(m_mem, [this](auto& m)
                {
                    m.m_recv_futures.clear();
                    for (auto& p0 : m.send_memory)
                        for (auto& p1 : p0.second)
                        {
                            p1.second.buffer.resize(0);
                            p1.second.size = 0;
                            p1.second.field_infos.resize(0);
                        }
                    for (auto& p0 : m.recv_memory)
                        for (auto& p1 : p0.second)
                        {
                            p1.second.buffer.resize(0);
                            p1.second.size = 0;
                            p1.second.field_infos.resize(0);
                        }
                });
            }

            // clear the internal flags so that a new exchange can be started
            // important: does not deallocate
            void clear_ipr()
            {
                m_valid = false;
                m_send_futures.clear();
                detail::for_each(m_mem, [this](auto& m)
                {
                    m.m_recv_futures_ipr.clear();
                    for (auto& p0 : m.send_memory)
                        for (auto& p1 : p0.second)
                        {
                            p1.second.buffer.resize(0);
                            p1.second.size = 0;
                            p1.second.field_infos.resize(0);
                        }
                    for (auto& p0 : m.recv_memory_ipr)
                        for (auto& p1 : p0.second)
                        {
                            p1.second.size = 0;
                            p1.second.field_infos.resize(0);
                        }
                });
            }

        private: // allocation member functions

            template<typename Arch, typename T, typename Memory, typename Field, typename O>
            void allocate(Memory& mem, const pattern_type& pattern, Field* field_ptr, domain_id_type dom_id, typename arch_traits<Arch>::device_id_type device_id, O tag_offset)
            {
                auto& pool = mem->m_pools[device_id];
                if (!pool)
                {
                    pool.reset( new typename arch_traits<Arch>::pool_type{ typename arch_traits<Arch>::basic_allocator_type{} } );
                }
                allocate<Arch,T,typename buffer_memory<Arch>::recv_buffer_type>( 
                    mem->recv_memory[device_id], 
                    pattern.recv_halos(),
                    [field_ptr](const void* buffer, const index_container_type& c, void* arg) 
                    {
                        field_ptr->unpack(reinterpret_cast<const T*>(buffer),c,arg); 
                    },
                    dom_id, 
                    device_id, 
                    tag_offset, 
                    true, 
                    *pool,
                    field_ptr);
                allocate<Arch,T,typename buffer_memory<Arch>::send_buffer_type>(
                    mem->send_memory[device_id], 
                    pattern.send_halos(),
                    [field_ptr](void* buffer, const index_container_type& c, void* arg) 
                    {
                        field_ptr->pack(reinterpret_cast<T*>(buffer),c,arg);
                    },
                    dom_id, 
                    device_id, 
                    tag_offset, 
                    false, 
                    *pool, 
                    field_ptr);
            }

            template<typename Arch, typename T, typename Memory, typename Field, typename O>
            void allocate_ipr(Memory& mem, const pattern_type& pattern, Field* field_ptr, domain_id_type dom_id, typename arch_traits<Arch>::device_id_type device_id, O tag_offset)
            {
                auto& pool = mem->m_pools[device_id];
                if (!pool)
                {
                    pool.reset( new typename arch_traits<Arch>::pool_type{ typename arch_traits<Arch>::basic_allocator_type{} } );
                }
                set_recv_size<Arch,T,recv_ipr_info>(
                    mem->recv_memory_ipr[device_id],
                    pattern.recv_halos(),
                    [](){},
                    dom_id, 
                    device_id, 
                    tag_offset, 
                    true, 
                    *pool,
                    field_ptr);
                allocate_ipr<Arch,T,typename buffer_memory<Arch>::send_buffer_type>(
                    mem->send_memory_ipr[device_id],
                    pattern.send_halos(),
                    [field_ptr](void* buffer, const index_container_type& c, void* arg) 
                    {
                        field_ptr->pack(reinterpret_cast<T*>(buffer),c,arg);
                    },
                    dom_id, 
                    device_id, 
                    tag_offset, 
                    false, 
                    *pool, 
                    field_ptr);
            }

            // compute memory requirements to be allocated on the device
            template<typename Arch, typename ValueType, typename BufferType, typename Memory, typename Halos, typename Function, typename DeviceIdType, 
                typename Pool, typename Field = void>
            void allocate(Memory& memory, const Halos& halos, Function&& func, domain_id_type my_dom_id, DeviceIdType device_id, 
                          int tag_offset, bool receive, Pool& pool, Field* field_ptr = nullptr)
            {
                for (const auto& p_id_c : halos)
                {
                    const auto num_elements = pattern_type::num_elements(p_id_c.second)*
                        field_ptr->num_components();
                    if (num_elements < 1) continue;
                    const auto remote_address = p_id_c.first.address;
                    const auto remote_dom_id  = p_id_c.first.id;
                    domain_id_type left, right;
                    if (receive) 
                    {
                        left  = my_dom_id;
                        right = remote_dom_id;
                    }
                    else
                    {
                        left  = remote_dom_id;
                        right = my_dom_id;
                    }
                    const auto d_p = domain_id_pair{left,right};
                    auto it = memory.find(d_p);
                    if (it == memory.end())
                    {
                        it = memory.insert(std::make_pair(
                            d_p,
                            BufferType{
                                remote_address,
                                p_id_c.first.tag+tag_offset,
                                arch_traits<Arch>::make_message(pool, device_id),
                                0,
                                std::vector<typename BufferType::field_info_type>(),
                                cuda::stream()
                            })).first;
                    }
                    else if (it->second.size==0)
                    {
                        it->second.address = remote_address;
                        it->second.tag = p_id_c.first.tag+tag_offset;
                        it->second.field_infos.resize(0);
                    }
                    const auto prev_size = it->second.size;
                    const auto padding = ((prev_size+alignof(ValueType)-1)/alignof(ValueType))*alignof(ValueType) - prev_size;
                    it->second.field_infos.push_back(
                        typename BufferType::field_info_type{std::forward<Function>(func), &p_id_c.second, prev_size + padding, field_ptr});
                    it->second.size += padding + static_cast<std::size_t>(num_elements)*sizeof(ValueType);
                }
            }

            template<typename Arch, typename ValueType, typename BufferType, typename Memory, typename Halos, typename Function, typename DeviceIdType,
                typename Pool, typename Field = void>
            void set_recv_size(Memory& memory, const Halos& halos, Function&& func, domain_id_type my_dom_id, DeviceIdType device_id,
                          int tag_offset, bool receive, Pool& pool, Field* field_ptr = nullptr)
            {
                using byte = unsigned char;
                for (const auto& p_id_c : halos)
                {
                    const auto num_elements   = pattern_type::num_elements(p_id_c.second);
                    if (num_elements < 1) continue;
                    const auto remote_address = p_id_c.first.address;
                    const auto remote_dom_id  = p_id_c.first.id;
                    const auto tag = p_id_c.first.tag;
                    domain_id_type left, right;
                    if (receive)
                    {
                        left  = my_dom_id;
                        right = remote_dom_id;
                    }
                    else
                    {
                        left  = remote_dom_id;
                        right = my_dom_id;
                    }
                    const auto d_p_t = domain_id_pair_and_tag{left,right,tag};
                    auto it = memory.find(d_p_t);
                    if (it == memory.end())
                    {
                        it = memory.insert(std::make_pair(
                            d_p_t,
                            BufferType{
                                remote_address,
                                p_id_c.first.tag+tag_offset,
                                ipr_message{reinterpret_cast<byte*>(&(field_ptr->operator()(p_id_c.second.front().local_indices().front(), 0)))},
                                0,
                                std::vector<typename BufferType::field_info_type>(),
                                cuda::stream()
                            })).first;
                    }
                    else if (it->second.size==0)
                    {
                        it->second.address = remote_address;
                        it->second.tag = p_id_c.first.tag+tag_offset;
                        it->second.field_infos.resize(0);
                    }
                    const auto prev_size = it->second.size;
                    const auto padding = ((prev_size+alignof(ValueType)-1)/alignof(ValueType))*alignof(ValueType) - prev_size;
                    it->second.field_infos.push_back(
                        typename BufferType::field_info_type{std::forward<Function>(func), &p_id_c.second, prev_size + padding, field_ptr});
                    it->second.size += padding + static_cast<std::size_t>(num_elements)*sizeof(ValueType);
                }
            }

            // compute memory requirements to be allocated on the device
            template<typename Arch, typename ValueType, typename BufferType, typename Memory, typename Halos, typename Function, typename DeviceIdType,
                typename Pool, typename Field = void>
            void allocate_ipr(Memory& memory, const Halos& halos, Function&& func, domain_id_type my_dom_id, DeviceIdType device_id,
                          int tag_offset, bool receive, Pool& pool, Field* field_ptr = nullptr)
            {
                for (const auto& p_id_c : halos)
                {
                    const auto num_elements   = pattern_type::num_elements(p_id_c.second);
                    if (num_elements < 1) continue;
                    const auto remote_address = p_id_c.first.address;
                    const auto remote_dom_id  = p_id_c.first.id;
                    const auto tag = p_id_c.first.tag;
                    domain_id_type left, right;
                    if (receive)
                    {
                        left  = my_dom_id;
                        right = remote_dom_id;
                    }
                    else
                    {
                        left  = remote_dom_id;
                        right = my_dom_id;
                    }
                    const auto d_p_t = domain_id_pair_and_tag{left,right,tag};
                    auto it = memory.find(d_p_t);
                    if (it == memory.end())
                    {
                        it = memory.insert(std::make_pair(
                            d_p_t,
                            BufferType{
                                remote_address,
                                p_id_c.first.tag+tag_offset,
                                arch_traits<Arch>::make_message(pool, device_id),
                                0,
                                std::vector<typename BufferType::field_info_type>(),
                                cuda::stream()
                            })).first;
                    }
                    else if (it->second.size==0)
                    {
                        it->second.address = remote_address;
                        it->second.tag = p_id_c.first.tag+tag_offset;
                        it->second.field_infos.resize(0);
                    }
                    const auto prev_size = it->second.size;
                    const auto padding = ((prev_size+alignof(ValueType)-1)/alignof(ValueType))*alignof(ValueType) - prev_size;
                    it->second.field_infos.push_back(
                        typename BufferType::field_info_type{std::forward<Function>(func), &p_id_c.second, prev_size + padding, field_ptr});
                    it->second.size += padding + static_cast<std::size_t>(num_elements)*sizeof(ValueType);
                }
            }

        };

        /** @brief creates a communication object based on the pattern type
          * @tparam PatternContainer pattern type
          * @return communication object */
        template<typename PatternContainer>
        auto make_communication_object(typename PatternContainer::value_type::communicator_type comm)
        {
            //using transport_type   = typename PatternContainer::value_type::communicator_type::transport_type;
            using communicator_type = typename PatternContainer::value_type::communicator_type;
            using grid_type         = typename PatternContainer::value_type::grid_type;
            using domain_id_type    = typename PatternContainer::value_type::domain_id_type;
            return communication_object<communicator_type,grid_type,domain_id_type>(comm);
        }

    } // namespace ghex
        
} // namespace gridtools

#endif /* INCLUDED_GHEX_COMMUNICATION_OBJECT_2_HPP */
<|MERGE_RESOLUTION|>--- conflicted
+++ resolved
@@ -322,7 +322,6 @@
                 return h; 
             }
 
-<<<<<<< HEAD
             /** @brief non-blocking exchange of halo data with in-place recv (no unpacking)
               * @tparam Archs list of device types
               * @tparam Fields list of field types
@@ -374,17 +373,6 @@
                 return h; 
             }
 
-        public: // exchange a number of buffer_infos with identical type (same field, device and pattern type)
-
-            /** @brief non-blocking exchange of data, vector interface
-              * @tparam Arch device type
-              * @tparam Field field type
-              * @param first pointer to first buffer_info object
-              * @param length number of buffer_infos
-              * @return handle to await exchange */
-            template<typename Arch, typename Field>
-            [[nodiscard]] handle_type exchange(buffer_info_type<Arch,Field>* first, std::size_t length)
-=======
 //        public: // exchange a number of buffer_infos with Field = field_descriptor (optimization for gpu below)
 //
 //#ifdef __CUDACC__
@@ -409,7 +397,6 @@
             template<typename... Iterators>
             [[nodiscard]]
             handle_type exchange(Iterators... iters)
->>>>>>> 1fe09dee
             {
                 static_assert(sizeof...(Iterators) % 2 == 0, "need even number of iteratiors: (begin,end) pairs");
                 return exchange(std::make_index_sequence<sizeof...(iters)/2>(), iters...); 
