--- conflicted
+++ resolved
@@ -89,11 +89,6 @@
             address_type   address;
             int            tag;
 
-<<<<<<< HEAD
-            bool operator<(const extended_domain_id_type& other) const noexcept {
-                return (id < other.id ? true : (id == other.id ? (tag < other.tag) : false));
-            }
-=======
             bool operator<(const extended_domain_id_type& other) const noexcept 
             { 
                 //return id < other.id; 
@@ -106,7 +101,6 @@
                 os << "{id=" << dom_id.id << ", tag=" << dom_id.tag << ", rank=" << dom_id.mpi_rank << "}";
                 return os;
             }
->>>>>>> 1ad5c890
         };
 
         using index_container_type = std::vector<iteration_space2>;
