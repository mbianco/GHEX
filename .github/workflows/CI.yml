name: CI

on:
  push:
  pull_request:
    branches:
      - master

jobs:
  build:
    runs-on: ubuntu-latest
<<<<<<< HEAD
    container: mbianco/ghex:gcc-9
    strategy:
      build_type: [Debug]
=======
    container: mrtravis/gridtools:gcc-9-mpi
>>>>>>> 5019da30

    steps:
      - uses: actions/checkout@v1
      - name: Configure
        run: |
          mkdir -p build && cd build
          cmake .. -DGHEX_BUILD_TESTS=ON -DCMAKE_BUILD_TYPE=Debug
      - name: Build
        run: cmake --build build --parallel 2
      - name: Execute tests
        run: cd build && ctest --output-on-failure	<|MERGE_RESOLUTION|>--- conflicted
+++ resolved
@@ -9,13 +9,9 @@
 jobs:
   build:
     runs-on: ubuntu-latest
-<<<<<<< HEAD
     container: mbianco/ghex:gcc-9
     strategy:
       build_type: [Debug]
-=======
-    container: mrtravis/gridtools:gcc-9-mpi
->>>>>>> 5019da30
 
     steps:
       - uses: actions/checkout@v1
