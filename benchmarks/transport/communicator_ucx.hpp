--- conflicted
+++ resolved
@@ -508,12 +508,7 @@
 	// TODO !! C++ doesn't like it..
 	istatus = (uintptr_t)status;
 	if(UCS_OK == (ucs_status_t)(istatus)){
-<<<<<<< HEAD
-	    cb(dst, tag, msg);
-=======
-	    // immediate completion. callback? or return value?
 	    cb(dst, tag, msg);                          // TODO !!
->>>>>>> 8ca4f634
 	} else if(!UCS_PTR_IS_ERR(status)) {
 	    ghex_request = (_impl::tghex_ucx_request<MsgType, CallBack> *)status;
 
@@ -631,65 +626,6 @@
 	    ERR("ucp_tag_send_nb failed");
 	}
     }
-
-    template <typename CallBack>
-    void send(unsigned char *data, size_t size, rank_type dst, tag_type tag, CallBack &&cb)
-    {
-	ucs_status_ptr_t status;
-	uintptr_t istatus;
-	_impl::tghex_ucx_request<MsgType, CallBack> *ghex_request;
-	ucp_ep_h ep;
-
-	ep = rank_to_ep(dst);
-
-	/* send with callback */
-	status = ucp_tag_send_nb(ep, data, size, ucp_dt_make_contig(1),
-				 GHEX_MAKE_SEND_TAG(tag, m_rank), _impl::ghex_tag_send_callback<MsgType, CallBack>);
-
-	// TODO !! C++ doesn't like it..
-	istatus = (uintptr_t)status;
-	if(UCS_OK == (ucs_status_t)(istatus)){
-	    // immediate completion. callback? or return value?
-	    cb(dst, tag, data);                         // TODO !!
-	} else if(!UCS_PTR_IS_ERR(status)) {
-	    
-	    ghex_request = (request_type*)(status);
-
-	    /* fill in useful request data */
-	    ghex_request->peer_rank = dst;
-	    ghex_request->tag = tag;
-	    ghex_request->cb = (void*)(&cb);            // TODO !!
-	    // ghex_request->h_msg = data;
-	} else {
-	    ERR("ucp_tag_send_nb failed");
-	}
-    }
-
-    template <typename CallBack>
-    void recv(unsigned char *data, size_t size, rank_type src, tag_type tag, CallBack &&cb)
-    {
-	ucs_status_ptr_t status;
-	request_type *ghex_request;
-	ucp_tag_t ucp_tag, ucp_tag_mask;
-
-	/* recv with callback */
-	GHEX_MAKE_RECV_TAG(ucp_tag, ucp_tag_mask, tag, src);
-	status = ucp_tag_recv_nb(ucp_worker, data, size, ucp_dt_make_contig(1),
-				 ucp_tag, ucp_tag_mask, _impl::ghex_tag_recv_callback<MsgType, CallBack>);
-
-	if(!UCS_PTR_IS_ERR(status)) {
-	    ghex_request = (request_type*)(status);
-
-	    /* fill in useful request data */
-	    ghex_request->peer_rank = src;
-	    ghex_request->tag = tag;
-	    ghex_request->cb = (void*)(&cb);             // TODO !!
-	    ghex_request->h_msg = data;
-	} else {
-	    ERR("ucp_tag_send_nb failed");
-	}
-    }
-
     
     /** Function to invoke to poll the transport layer and check for the completions
          * of the operations without a future associated to them (that is, they are associated
