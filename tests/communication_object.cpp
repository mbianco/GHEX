--- conflicted
+++ resolved
@@ -9,15 +9,11 @@
  */
 
 #include <gtest/gtest.h>
-//#include "gtest_main_boost.cpp"
+#include "gtest_main_boost.cpp"
 #include <vector>
 #include <array>
 #include <utility>
-<<<<<<< HEAD
 #include <thread>
-=======
-#include <boost/mpi/environment.hpp>
->>>>>>> d7edd394
 #include <boost/mpi/communicator.hpp>
 #include <gridtools/common/layout_map.hpp>
 #include "../include/gridtools_arch.hpp"
@@ -217,7 +213,6 @@
 
 
 TEST(communication_object, constructor) {
-//void test_constructor() {
 
     using coordinate_type = my_domain_desc::coordinate_type;
 
@@ -266,14 +261,10 @@
 
 
 TEST(communication_object, exchange) {
-<<<<<<< HEAD
 
     std::cout << "DEBUG: exchange test \n";
     std::cout.flush();
 
-=======
-//void test_exchange() {
->>>>>>> d7edd394
     using coordinate_type = my_domain_desc::coordinate_type;
     using layout_map_type = gridtools::layout_map<2, 1, 0>;
 
@@ -365,7 +356,6 @@
         t.join();
     }
 
-<<<<<<< HEAD
     // CHECK TESTS FROM HERE!
 
     int passed = true;
@@ -391,21 +381,4 @@
 
     EXPECT_TRUE(passed);
 
-}
-=======
-}
-
-#include "gtest_main_boost.cpp"
-/*int main(int argc, char** argv)
-{
-    boost::mpi::environment env(argc, argv);
-
-    test_constructor();
-    test_exchange();
-
-    return 0;
-}*/
-
-
-
->>>>>>> d7edd394
+}