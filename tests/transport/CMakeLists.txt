--- conflicted
+++ resolved
@@ -1,9 +1,5 @@
 
-<<<<<<< HEAD
-set(_tests test_low_level test_send_multi test_cancel test_context test_send_recv test_barrier)
-=======
-set(_tests test_low_level test_send_multi test_barrier test_barrier_mt test_cancel test_context test_send_recv test_locality)
->>>>>>> 4727c503
+set(_tests test_low_level test_send_multi test_barrier test_cancel test_context test_send_recv test_locality)
 
 foreach(t_ ${_tests})
     add_executable( ${t_} ./${t_}.cpp )
@@ -27,8 +23,6 @@
     endif()
 endforeach(t_ ${_tests})
 
-<<<<<<< HEAD
-=======
 if (OpenMP_FOUND)
     target_link_libraries(test_barrier_mt OpenMP::OpenMP_CXX)
 if (GHEX_USE_UCP)
@@ -36,7 +30,6 @@
 endif()
 endif()
 
->>>>>>> 4727c503
 if (GHEX_USE_UCP)
     set(_tests_ucx test_ucx_context)
 
