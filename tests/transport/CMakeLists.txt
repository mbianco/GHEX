--- conflicted
+++ resolved
@@ -1,14 +1,10 @@
-<<<<<<< HEAD
 
 #set(_tests test_low_level test_low_level_x test_send_multi test_cancel_request test_attach_detach)
 set(_tests test_low_level test_low_level_x)
 
-=======
-set(_tests test_low_level test_low_level_x test_send_multi test_cancel_request test_attach_detach)
->>>>>>> 7d2e0ef2
 foreach(t_ ${_tests})
   add_executable( ${t_} ./${t_}.cpp )
-  target_link_libraries(${t_}  GridTools::gridtools MPI::MPI_CXX gtest_main_mt ghexlib)
+  target_link_libraries(${t_} gtest_main_mt)
   add_test(
     NAME ${t_}.cpp
     COMMAND ${MPIEXEC_EXECUTABLE} ${MPIEXEC_NUMPROC_FLAG} 4 ${MPIEXEC_PREFLAGS} ${t_} ${MPIEXEC_POSTFLAGS}
@@ -21,8 +17,7 @@
     foreach(t_ ${_tests_ucx})
 
         add_executable( ${t_} ./${t_}.cpp )
-        target_include_directories(${t_} PRIVATE ${CMAKE_SOURCE_DIR}/include ${GTEST_INCLUDE_DIRS} ${UCP_INCLUDE_DIR})
-        target_link_libraries(${t_}  GridTools::gridtools MPI::MPI_CXX gtest_main_ucx ${UCP_LIBRARY})
+        target_link_libraries(${t_} gtest_main_ucx)
         add_test(
             NAME ${t_}.cpp
             COMMAND ${MPIEXEC_EXECUTABLE} ${MPIEXEC_NUMPROC_FLAG} 4 ${MPIEXEC_PREFLAGS} ${t_} ${MPIEXEC_POSTFLAGS}
